--- conflicted
+++ resolved
@@ -47,20 +47,7 @@
       - archive-read-password
     environment:
       TINI_SUBREAPER: 1
-<<<<<<< HEAD
-      MONGO: $MONGO_HOST:$MONGO_PORT
-      ARCHIVE: $ARCHIVE_HOST:$ARCHIVE_PORT
-      GRAPHITE_HOST: $GRAPHITE_HOST
-      GRAPHITE_PORT: $GRAPHITE_PORT
-      MONGO_USER: alertprocessor
-      MONGO_PASSWORD_FILE: /run/secrets/mongo-alertprocessor-password
-      ARCHIVE_READ_USER: ampel-readonly
-      ARCHIVE_READ_USER_PASSWORD_FILE: /run/secrets/archive-read-password
-    deploy:
-        restart_policy:
-            condition: any
-            delay: 10s
-=======
+
       MONGO_HOSTNAME: $MONGO_HOST
       MONGO_PORT: $MONGO_PORT
       MONGO_USERNAME: alertprocessor
@@ -73,7 +60,10 @@
       
       GRAPHITE_HOSTNAME: $GRAPHITE_HOST
       GRAPHITE_PORT: $GRAPHITE_PORT
->>>>>>> 2fd9d953
+    deploy:
+        restart_policy:
+            condition: any
+            delay: 10s
     depends_on:
       - mongo
       - archive
