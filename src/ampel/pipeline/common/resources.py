#!/usr/bin/env python
# -*- coding: utf-8 -*-
# License           : BSD-3-Clause
# Author            : Jakob van Santen <jakob.van.santen@desy.de>

from ampel.pipeline.config.resources import ResourceURI
from ampel.pipeline.common.expandvars import expandvars
from ampel.pipeline.common.GraphiteFeeder import GraphiteFeeder
from os import environ
from urllib.parse import urlparse

<<<<<<< HEAD
class Graphite(FromEnvironment):
    
    name = "graphite"
    
    def __call__(self):
        import socket
        hostname = socket.gethostname().split('.')[0]
        config = {'systemName': 'ampel.{}'.format(hostname),
                  'server': environ.get('GRAPHITE_HOST', 'graphite'),
                  'port': int(environ.get('GRAPHITE_PORT', 2003))}
        return GraphiteFeeder(config)

class LiveMongoURI(FromEnvironment):
    
    name = "mongo"
    
    def __call__(self):
        return {'uri': expandvars("mongodb://${MONGO_USER}:${MONGO_PASSWORD}@${MONGO}")}
=======
class LiveMongoURI(ResourceURI):
	"""Connection to live transient database"""

	name = "mongo"
	fields = ('hostname', 'port', 'username', 'password')

	@classmethod
	def get_default(cls):
		return dict(scheme='mongodb', hostname='localhost', port=27017)

	def __call__(self):
		return self.uri

class Graphite(ResourceURI):
	"""Graphite metrics collector"""

	name = "graphite"
	fields = ('hostname', 'port', 'path')

	@classmethod
	def get_default(cls):
		return dict(scheme='graphite', hostname='localhost', port=2003)

	def __call__(self):
		parts = urlparse(self.uri)

		config = dict(server=parts.hostname, port=parts.port)
		if parts.path == '/':
			import socket
			hostname = socket.gethostname().split('.')[0]
			config['systemName'] = "ampel.{}".format(hostname)
		else:
			config['systemName'] = parts.path[1:]

		return GraphiteFeeder(config)
>>>>>>> 2fd9d953
<|MERGE_RESOLUTION|>--- conflicted
+++ resolved
@@ -9,26 +9,6 @@
 from os import environ
 from urllib.parse import urlparse
 
-<<<<<<< HEAD
-class Graphite(FromEnvironment):
-    
-    name = "graphite"
-    
-    def __call__(self):
-        import socket
-        hostname = socket.gethostname().split('.')[0]
-        config = {'systemName': 'ampel.{}'.format(hostname),
-                  'server': environ.get('GRAPHITE_HOST', 'graphite'),
-                  'port': int(environ.get('GRAPHITE_PORT', 2003))}
-        return GraphiteFeeder(config)
-
-class LiveMongoURI(FromEnvironment):
-    
-    name = "mongo"
-    
-    def __call__(self):
-        return {'uri': expandvars("mongodb://${MONGO_USER}:${MONGO_PASSWORD}@${MONGO}")}
-=======
 class LiveMongoURI(ResourceURI):
 	"""Connection to live transient database"""
 
@@ -63,5 +43,4 @@
 		else:
 			config['systemName'] = parts.path[1:]
 
-		return GraphiteFeeder(config)
->>>>>>> 2fd9d953
+		return GraphiteFeeder(config)