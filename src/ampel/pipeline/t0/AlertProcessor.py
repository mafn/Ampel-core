--- conflicted
+++ resolved
@@ -389,27 +389,11 @@
 								# Save rejected logs to separate (channel specific) db collection
 								channel.rec_buf_hdlr.forward(channel.rejected_logger, extra=extra)
 
-<<<<<<< HEAD
-				# Unrecoverable errors
-				except (PyMongoError, AmpelLoggingError, DBUpdateError) as e:
-					print("%s: abording run() procedure" % e.__class__.__name__)
-					self.report_alertproc_exception(e, run_id, alert_content)
-					raise e
-
-				# Tolerable errors
-				except Exception as e:
-					channel.rec_buf_hdlr.forward(db_logging_handler, extra=extra)
-					self.report_alertproc_exception(
-						e, run_id, alert_content, include_photo=True,
-						extra={'section': 'filter', 'channel': channel.name}
-					)
-=======
 						# Filter accepted alert
 						else:
 
 							# Update counter
 							count_stats['matches'][channel.str_name] += 1
->>>>>>> 6d552cb5
 
 							# enables log concatenation across different loggers
 							if self.embed:
@@ -419,72 +403,18 @@
 							# Write log entries to main logger
 							channel.rec_buf_hdlr.forward(self.logger, channel.name, extra)
 
-<<<<<<< HEAD
-				# stats
-				ingested_count += 1
-
-				# TODO: build tran_id <-> alert_id map (replayability)
-				#processed_alert[tran_id]
-				try: 
-
-					ingester_start = time()
-
-					# Ingest alert
-					db_updates = ingester.ingest(
-						tran_id, alert_content['pps'], 
-						alert_content['uls'], 
-						filter_results
-					)
-
-					dur_stats['preIngestTime'].append(time()-ingester_start)
-					updates_buffer.add_updates(db_updates)
-
-				except AmpelLoggingError as e:
-					print("AmpelLoggingError: abording run() procedure")
-					self.report_alertproc_exception(e, run_id, alert_content, include_photo=False)
-					raise e
-
-				except DBUpdateError as e:
-					print("DBUpdateError: abording run() procedure")
-					# Flush loggers (possible Exceptions handled by method)
-					self.conclude_logging(iter_count, db_logging_handler, full_console_logging)
-					raise e
-
-				except Exception as e:
-					self.report_alertproc_exception(
-						e, run_id, alert_content, filter_results,
-						extra={'section': 'ingest'}, include_photo=False
-					)
-			else:
-
-				# If all channels reject this alert, no log entries goes into
-				# the main logs collection sinces those are redirected to Ampel_rej.
-				# So we add a notification manually. For that, we don't use self.logger 
-				# cause rejection messages were alreary logged into the console 
-				# by the StreamHandler in channel specific RecordsBufferingHandler instances. 
-				# So we address directly db_logging_handler, and for that, we create
-				# a LogRecord manually.
-				lr = LogRecord(None, INFO, None, None, None, None, None)
-				lr.extra = {
-					'tranId': tran_id,
-					'alertId': alert_content['alert_id'],
-					'allRejected': True,
-					'channels': chan_names
-				}
-				db_logging_handler.handle(lr)
-=======
+					# Unrecoverable errors
+					except (PyMongoError, AmpelLoggingError, DBUpdateError) as e:
+						print("%s: abording run() procedure" % e.__class__.__name__)
+						self.report_alertproc_exception(e, run_id, alert_content)
+						raise e
+
+					# Tolerable errors
 					except Exception as e:
->>>>>>> 6d552cb5
-
 						channel.rec_buf_hdlr.forward(db_logging_handler, extra=extra)
-						LoggingUtils.report_exception(
-							self.logger, e, tier=0, 
-							run_id=db_logging_handler.get_run_id(), info={
-								'section': 'ap_filter',
-								'channel': channel.name,
-								'tranId': tran_id,
-								'alert': AlertProcessor._alert_essential(alert_content)
-							}
+						self.report_alertproc_exception(
+							e, run_id, alert_content, include_photo=True,
+							extra={'section': 'filter', 'channel': channel.name}
 						)
 
 				# time required for all filters
@@ -498,22 +428,34 @@
 					# TODO: build tran_id <-> alert_id map (replayability)
 					#processed_alert[tran_id]
 					try: 
+
 						ingester_start = time()
+
+						# Ingest alert
 						db_updates = ingester.ingest(
 							tran_id, alert_content['pps'], 
 							alert_content['uls'], 
 							filter_results
 						)
+
 						dur_stats['preIngestTime'].append(time()-ingester_start)
 						updates_buffer.add_updates(db_updates)
+
+					except AmpelLoggingError as e:
+						print("AmpelLoggingError: abording run() procedure")
+						self.report_alertproc_exception(e, run_id, alert_content, include_photo=False)
+						raise e
+
+					except DBUpdateError as e:
+						print("DBUpdateError: abording run() procedure")
+						# Flush loggers (possible Exceptions handled by method)
+						self.conclude_logging(iter_count, db_logging_handler, full_console_logging)
+						raise e
+
 					except Exception as e:
-						LoggingUtils.report_exception(
-							self.logger, e, tier=0, 
-							run_id=db_logging_handler.get_run_id(), info={
-								'section': 'ap_ingest',
-								'tranId': tran_id,
-								'alert': AlertProcessor._alert_essential(alert_content)
-							}
+						self.report_alertproc_exception(
+							e, run_id, alert_content, filter_results,
+							extra={'section': 'ingest'}, include_photo=False
 						)
 				else:
 
