#!/usr/bin/env python
# -*- coding: utf-8 -*-
# File              : ampel/pipeline/t0/AlertProcessor.py
# License           : BSD-3-Clause
# Author            : vb <vbrinnel@physik.hu-berlin.de>
# Date              : 14.12.2017
# Last Modified Date: 24.04.2018
# Last Modified By  : vb <vbrinnel@physik.hu-berlin.de>

import pymongo, time, numpy as np

from ampel.pipeline.t0.AmpelAlert import AmpelAlert
from ampel.pipeline.t0.AlertFileList import AlertFileList
from ampel.pipeline.t0.alerts.AlertSupplier import AlertSupplier
from ampel.pipeline.t0.alerts.ZIAlertParser import ZIAlertParser
from ampel.pipeline.t0.ingesters.ZIAlertIngester import ZIAlertIngester

from ampel.flags.AlDocTypes import AlDocTypes
from ampel.flags.FlagGenerator import FlagGenerator
from ampel.flags.AlertFlags import AlertFlags
from ampel.flags.LogRecordFlags import LogRecordFlags
from ampel.flags.JobFlags import JobFlags

from ampel.pipeline.db.DBWired import DBWired
from ampel.pipeline.db.MongoStats import MongoStats
from ampel.pipeline.config.Channel import Channel
from ampel.pipeline.logging.LoggingUtils import LoggingUtils
from ampel.pipeline.logging.DBJobReporter import DBJobReporter
from ampel.pipeline.logging.DBLoggingHandler import DBLoggingHandler
from ampel.pipeline.logging.InitLogBuffer import InitLogBuffer


class AlertProcessor(DBWired):
	""" 
	Class handling T0 pipeline operations.

	For each alert, following tasks are performed:
		* Load the alert
		* Filter alert based on the configured filter
		* Set policies
		* Ingest alert based on the configured ingester
	"""
	version = 0.3

	def __init__(
		self, instrument="ZTF", alert_format="IPAC", load_channels=True,
		db_host='localhost', config_db=None, base_dbs=None, stats=True
	):
		"""
		Parameters:
		'instrument': name of instrument (string - see set_input() docstring)
		'alert_format': format of input alerts (string - see set_input() docstring)
		'db_host': dns name or ip address (plus optinal port) of the server hosting mongod
		'load_channels': wether to load all the available channels in the config database 
		 during class instanciation or not. Dedicated can be loaded afterwards using the 
		 method load_channel(<channel name>)
		'config_db': see ampel.pipeline.db.DBWired.plug_config_db() docstring
		'base_dbs': see ampel.pipeline.db.DBWired.plug_base_dbs() docstring
		'stats': publish stats in the database (included in the job document)
		"""

		# Setup logger
		self.logger = LoggingUtils.get_logger(unique=True)
		self.ilb = InitLogBuffer(LogRecordFlags.T0)
		self.logger.addHandler(self.ilb)

		self.logger.info("Setting up new AlertProcessor instance")

		# Setup instance variable referencing the input database
		self.plug_databases(self.logger, db_host, config_db, base_dbs)

		# Set static emum flag class
		Channel.set_ChannelFlags(
			# Generate ChannelFlags enum flag *class* based on DB info
			FlagGenerator.get_ChannelFlags_class(
				self.config_db['channels'],
				force_create=False
			)
		)

		# Generate T2UnitIds enum flag *class* based on DB info
		Channel.set_T2UnitIds(
			FlagGenerator.get_T2UnitIds_class(
				self.config_db['t2_units'],
				force_create=False
			)
		)

		# Setup channels
		if load_channels:
			self.load_channels()

		# Setup input type dependant parameters
		self.set_input(instrument, alert_format)

		# publish stats in the database (included in the job document)
		self.publish_stats = stats

		self.logger.info("AlertProcessor initial setup completed")


	def set_input(self, instrument, alert_format):
		"""
		Depending on which instrument and institution the alerts originate,
		(as of March 2018 only ZTF & IPAC), this method performs the following:
		-> defines the alert loading function.
		-> sets required static settings in AmpelAlert
		-> instanciates the adequate ingester class
		"""

		if instrument == "ZTF":

			if alert_format == "IPAC":

				# TODO: log something ? 

				# Reference to function loading IPAC generated avro alerts
				self.alert_parser = ZIAlertParser(self.logger)

				# Set static AmpelAlert alert flags
				AmpelAlert.add_class_flags(
					AlertFlags.INST_ZTF | AlertFlags.SRC_IPAC
				)

				# Set static AmpelAlert dict keywords
				AmpelAlert.set_alert_keywords(
					self.global_config['photoPoints']['ZTFIPAC']['dictKeywords']
				)
	
				# Instanciate ingester
				self.ingester = ZIAlertIngester(
					self.get_tran_col(), self.logger
				)

				# Tell method run() that ingester method configure() must be called 
				self.setup_ingester = True

			# more alert_formats may be defined later
			else:
				raise ValueError("No implementation exists for the alert issuing entity: " + alert_format)

		# more instruments may be defined later
		else:
			raise ValueError("No implementation exists for the instrument: "+instrument)


	def load_channels(self):
		"""
		Loads all T0 channel configs defined in the T0 config 
		"""
		channel_docs = list(self.config_db['channels'].find({}))
		self.channels = [None] * len(channel_docs)

		for i, channel_doc in enumerate(channel_docs):

			self.channels[i] = Channel(
				self.config_db, db_doc=channel_doc, 
				t0_ready=True, logger=self.logger
			)

		if hasattr(self, 'ingester'):
			self.setup_ingester = True


	def load_channel(self, channel_name):
		"""
		Loads a channel config, that will be used in the method run().
		This method can be called multiple times with different channel names.
		"""
		if not hasattr(self, 'channels'):
			self.channels = []
		else:
			for channel in self.channels:
				if channel.name == channel_name:
					self.logger.info("Channel '%s' already loaded" % channel_name)
					return

		self.channels.append(
			Channel(
				self.config_db, channel_name=channel_name, 
				t0_ready=True, logger=self.logger
			)
		)

		if hasattr(self, 'ingester'):
			self.setup_ingester = True


	def reset_channels(self):
		"""
		"""
		self.channels = []
		if hasattr(self, 'ingester'):
			self.setup_ingester = True


	def set_ingester_instance(self, ingester_instance):
		"""
		Sets custom ingester instance to be used in the method run().
		If unspecified, a new instance of ZIAlertIngester() is used
		Known ingester (as for Sept 2017) are:
			* t0.ingesters.MemoryIngester
			* t0.ingesters.ZIAlertIngester
		"""
		self.ingester = ingester_instance


	def process_alert_folder(
		self, base_dir="/Users/hu/Documents/ZTF/Ampel/alerts/", 
		extension="*.avro", max_entries=None, console_logging=True
	):
		"""
		Process alerts in a given directory (using ampel.pipeline.t0.AlertFileList)

		Parameters:
		base_dir: input directory where alerts are stored
		extension: extension of alert files (default: *.avro. Alternative: *.json)
		max_entries: limit number of files loaded 
		  max_entries=5 -> only the first 5 alerts will be processed
		
		alert files are sorted by date: sorted(..., key=os.path.getmtime)
		"""

		from ampel.pipeline.t0.alerts.AlertDirLoader import AlertDirLoader

		# Container class allowing to conveniently iterate over local avro files 
		alert_loader = AlertDirLoader(self.logger)
		alert_loader.set_folder(base_dir)
		alert_loader.set_extension(extension)

		if max_entries is not None:
			alert_loader.set_max_entries(max_entries)
		
		self.logger.info("Returning iterable for file paths in folder: %s" % base_dir)

		als = AlertSupplier(alert_loader, self.alert_parser)
		ret = True

		while ret:
			ret = self.run(als, console_logging)


	def run(self, alert_supplier, console_logging=True):
		"""
		For each alert:
			* Load the alert
			* Filter alert and set policies for every configured channels (defined by load_config())
			* Ingest alert based on PipelineIngester (default) 
			or the ingester instance set by the method set_ingester(obj)
		"""

		# Save current time to later evaluate how low was the pipeline processing time
		time_now = time.time
		start_time = time_now()


		# Part 1: Setup logging 
		#######################

		self.logger.info("Executing run method")

		if not console_logging:
			self.logger.propagate = False

		# Remove logger saving "log headers" before job(s) 
		self.logger.removeHandler(self.ilb)

		# Create JobReporter instance
		db_job_reporter = DBJobReporter(
			self.get_job_col(), JobFlags.T0
		)

		# Create new "job" document in the DB
		db_job_reporter.insert_new(
			params = {
				"alertProc": str(self.version),
				"ingesterClass": str(self.ingester.__class__)
			},
			tier = 0
		)
	
		# Create DB logging handler instance (logging.Handler child class)
		# This class formats, saves and pushes log records into the DB
		db_logging_handler = DBLoggingHandler(
			db_job_reporter, 
			previous_logs=self.ilb.get_logs()
		)

		# Add db logging handler to the logger stack of handlers 
		self.logger.addHandler(db_logging_handler)


		# Part 2: divers
		################

		# Create array
		scheduled_t2_runnables = len(self.channels) * [None]

		# Save ampel 'state' and get list of tran ids required for autocomplete
		db_report_before, tran_ids_before = self.get_db_report()

		# Check if a ingester instance was created/provided
		if not hasattr(self, 'ingester'):
			raise ValueError('Ingester instance missing.')

		if hasattr(self, 'setup_ingester'):
			self.ingester.configure(self.channels)
			del self.setup_ingester
				
		# Forward jobId to ingester instance 
		# (will be inserted in the transient documents)
		self.ingester.set_job_id(
			db_job_reporter.get_job_id()
		)

		# python micro-optimization
		loginfo = self.logger.info
		logdebug = self.logger.debug
		dblh_set_tranId = db_logging_handler.set_tranId
		dblh_set_channel = db_logging_handler.set_channels
		dblh_unset_tranId = db_logging_handler.unset_tranId
		dblh_unset_channel = db_logging_handler.unset_channels
		ingest = self.ingester.ingest



		# Part 3: Process alerts
		########################

		max_iter = 5000
		iter_count = 0

		st_ingest = []
		st_db_bulk = []
		st_db_op = []

		self.logger.info("#######     Processing alerts     #######")

		# Iterate over alerts
		for parsed_alert in alert_supplier.get_alerts():

			if iter_count == max_iter:
				self.logger.info("Reached max number of iterations")
				break

			try:

				loginfo("Processing alert: %s" % parsed_alert['alert_id'])
				tran_id = parsed_alert['tran_id']

				# Create AmpelAlert instance
				ampel_alert = AmpelAlert(
					tran_id, parsed_alert['ro_pps'], parsed_alert['ro_uls']
				)

				# Associate upcoming log entries with the current transient id
				dblh_set_tranId(tran_id)

				# Loop through initialized channels
				for i, channel in enumerate(self.channels):

					# Associate upcoming log entries with the current channel
					dblh_set_channel(channel.name)

					# Apply filter (returns None in case of rejection or t2 runnable ids in case of match)
					scheduled_t2_runnables[i] = channel.filter_func(ampel_alert)

					# Log feedback
					if scheduled_t2_runnables[i] is not None:
						loginfo(channel.log_accepted)
						# TODO push transient journal entry
					else:
						
						# Autocomplete required for this channel
						if tran_ids_before[i] is not None and tran_id in tran_ids_before[i]:
							loginfo(channel.log_auto_complete)
							scheduled_t2_runnables[i] = channel.t2_flags
						else:
							loginfo(channel.log_rejected)

					# Unset channel id <-> log entries association
					dblh_unset_channel()

				if any(scheduled_t2_runnables):

					# Ingest alert
					logdebug(" -> Ingesting alert")

					start = time_now()
					#processed_alert[tran_id]
<<<<<<< HEAD
					stats = ingest(tran_id, pps_list, scheduled_t2_runnables)
					st_db_bulk.append(stats[0])
					st_db_op.append(stats[1])
=======
					st_db_bulk, st_db_op = ingest(tran_id, parsed_alert['pps'], scheduled_t2_runnables)
>>>>>>> 05d96552
					st_ingest.append(time_now() - start)

				# Unset log entries association with transient id
				dblh_unset_tranId()

			except:
				self.logger.exception("Exception occured while processing alert")
				self.logger.critical("Exception occured")

<<<<<<< HEAD
			iter_count += 1
=======
			if iter_count > max_iter:
				self.logger.info("Reached max number of iterations")
				return True
>>>>>>> 05d96552


		# Save ampel 'state' and get list of tran ids required for autocomplete
		db_report_after, tran_ids_after = self.get_db_report()

		# Check post auto-complete
		for i, channel in enumerate(self.channels):
			auto_complete_diff = tran_ids_after[i] - tran_ids_before[i]
			if auto_complete_diff:
				pass

<<<<<<< HEAD
		# Add T0 job stats
		def int_reduce(op, sequence):
			if len(sequence) == 0:
				return -1
			else:
				return int(round(op(sequence)*1000000))
		t0_stats = {
			"processed": iter_count,
			"ingested": len(st_ingest),

			# Alert ingestion: mean time & std dev in microseconds
			"ingestMean": int_reduce(np.mean, st_ingest),
			"ingestStd": int_reduce(np.std, st_ingest),

			# Bulk db ops: mean time & std dev in microseconds
			"dbBulkMean": int_reduce(np.mean, st_db_bulk),
			"dbBulkStd": int_reduce(np.std, st_db_bulk),

			# Mean single db op: mean time & std dev in microseconds
			"dbOpMean": int_reduce(np.mean, st_db_op),
			"dbOpStd": int_reduce(np.std, st_db_op)
		}
=======
		# Total duration in seconds
		duration = int(time_now() - start_time)
		job_info = {"duration": duration}

		if self.publish_stats:

			# Convert python lists into numpy arrays
			st_ingest = np.array(st_ingest)
			st_db_bulk = np.array(st_db_bulk)
			st_db_op = np.array(st_db_op)

			job_info["t0Stats"] = {
>>>>>>> 05d96552

				"processed": iter_count,
				"ingested": len(st_ingest),

				# Alert ingestion: mean time & std dev in microseconds
				"ingestMean": int(round(np.mean(st_ingest)* 1000000)),
				"ingestStd": int(round(np.std(st_ingest)* 1000000)),

				# Bulk db ops: mean time & std dev in microseconds
				"dbBulkMean": int(round(np.mean(st_db_bulk)* 1000000)),
				"dbBulkStd": int(round(np.std(st_db_bulk)* 1000000)),

				# Mean single db op: mean time & std dev in microseconds
				"dbOpMean": int(round(np.mean(st_db_op)* 1000000)),
				"dbOpStd": int(round(np.std(st_db_op)* 1000000))
			}

			job_info["dbStats"] = [db_report_before, db_report_after]

		# Insert job info into job document
		db_job_reporter.update_job_info(job_info)

		# 
		self.logger.addHandler(self.ilb)

		# Restore console logging if it was removed
		if not console_logging:
			self.logger.propagate = True

		loginfo("Alert processing completed (time required: %ss)" % duration)

		# Remove DB logging handler
		db_logging_handler.flush()
		self.logger.removeHandler(db_logging_handler)
		
		# Return number of processed alerts
		return False


	def get_db_report(self):
		"""
		Return values:

		First value: 'report'
		a dict instance holding various information regarding the 'state' of ampel such as:
		-> the number of documents in the DB
		-> the size of the DB
		-> the total size of all indexes
		-> the total number of transients
		-> the number of transients per channel

		Second value: 'tran_ids'
		Array - whose length equals len(self.channels) - possibly containing sets of transient ids.
		If channel[i] is the channel with index i wrt the list of channels 'self.channels', 
		and if channel[i] was configured to make use of the ampel auto_complete feature, 
		then tran_ids[i] will hold a set of transient ids listing all known 
		transients currently available in the DB for this particular channel.
		Otherwise, tran_ids_before[i] will be None.
		"""

		col = self.get_tran_col()
		tran_ids = len(self.channels) * [None]

		if self.publish_stats:

			# Compute ampel stats
			report = {
				'dt': int(time.time()),
				# Counts total number of unique transients found in DB
				'tranNbr': col.find(
					{'alDocType': AlDocTypes.TRANSIENT}
				).count(),
				'chs': []
			}

			# Add general collection stats
			MongoStats.col_stats(col, use_dict=report)

		else:
			report = {}

		# Build set of transient ids
		for i, channel in enumerate(self.channels):

			if channel.get_input().auto_complete():

				# Build set of transient ids for this channel
				tran_ids[i] = {
					el['tranId'] for el in self.get_tran_col().find(
						{
							'alDocType': AlDocTypes.TRANSIENT, 
							'channels': channel.name
						},
						{
							'_id':0, 'tranId':1
						}
					)
				}

				if self.publish_stats:
					# Update channel stats
					report['chs'].append(
						{
							'ch': channel.name, 
							'nb': len(tran_ids[i])
						}
					)

			# Update channel stats only
			else:

				if self.publish_stats:
					report['chs'].append(
						{
							'ch': channel.name, 
							'nb': self.get_tran_col().find(
								{
									'alDocType': AlDocTypes.TRANSIENT, 
									'channels': channel.name
								}
							).count()
						}
					)

		return report, tran_ids

def init_db():
	"""
	Initialize a MongoDB for use with Ampel
	"""
	import os, glob
	from os.path import basename, dirname
	pattern = os.path.abspath(os.path.dirname(os.path.realpath(__file__)) + '/../../../../config/hu/*/*.json')
	
	from argparse import ArgumentParser, ArgumentDefaultsHelpFormatter
	parser = ArgumentParser(description=__doc__, formatter_class=ArgumentDefaultsHelpFormatter)
	parser.add_argument('--host', default='localhost:27017',
	    help='MongoDB server address and port')
	parser.add_argument('-d', '--database', default='Ampel_config',
	    help='Configuration database name')
	parser.add_argument('--config', nargs='+', default=glob.glob(pattern),
	    help='JSON files to be inserted into the "config" collection')
	
	opts = parser.parse_args()

	dbs = create_databases(opts.host, opts.database, opts.config)
	dbs[0].add_user("ampel-readonly", read_only=True, password="password")

def create_databases(host, database_name, configs):
	
	import os
	from os.path import basename, dirname
	from pymongo import MongoClient, ASCENDING
	from bson import ObjectId
	import json
	from ampel.archive import docker_env
	client = MongoClient(host, username=os.environ.get('MONGO_INITDB_ROOT_USERNAME', 'root'), password=docker_env('MONGO_INITDB_ROOT_PASSWORD'))
	
	def get_id(blob):
		if isinstance(blob['_id'], dict) and '$oid' in blob['_id']:
			return ObjectId(blob['_id']['$oid'])
		else:
			return blob['_id']
	
	config_db = client.get_database(database_name)
	for config in configs:
		collection_name = basename(dirname(config))
		collection = config_db[collection_name]
		with open(config) as f:
			for blob in json.load(f):
				blob['_id'] = get_id(blob)
				collection.replace_one({'_id':blob['_id']}, blob, upsert=True)
	
	return client.get_database('admin'), config_db

<<<<<<< HEAD
def _ingest_slice(host, archive_host, infile, start, stop):
	from ampel.archive import ArchiveDB, docker_env
	archive = ArchiveDB('postgresql://ampel:{}@{}/ztfarchive'.format(docker_env('POSTGRES_PASSWORD'), archive_host))
=======
def _ingest_slice(host, infile, start, stop):
	from ampel.archive import ArchiveDB
	from ampel.pipeline.t0.alerts.TarballWalker import TarballWalker
	with open('/run/secrets/mysql-user-password') as f:
		password = f.read().strip()
	archive = ArchiveDB('postgresql://ampel:{}@localhost/ztfarchive'.format(password))
>>>>>>> 05d96552
	
	def loader():
		tbw = TarballWalker(infile, start, stop)
		for alert in tbw.load_alerts():
			archive.insert_alert(alert, 0, 0)
			yield alert
	processor = AlertProcessor(db_host=host)
	return processor.run(loader())

def _worker(idx, mongo_host, archive_host, bootstrap_host, group_id, chunk_size=5000):
	from ampel.archive import ArchiveDB, docker_env
	from ampel.pipeline.t0.ZIAlertFetcher import ZIAlertFetcher
	from pymongo import MongoClient

	archive = ArchiveDB('postgresql://ampel:{}@{}/ztfarchive'.format(docker_env('POSTGRES_PASSWORD'), archive_host))
	mongo = 'mongodb://{}:{}@{}/'.format(docker_env('MONGO_INITDB_ROOT_USERNAME'), docker_env('MONGO_INITDB_ROOT_PASSWORD'), mongo_host)

	fetcher = ZIAlertFetcher(archive, bootstrap_host, group_name=group_id)

	import time
	t0 = time.time()

	count = 0
	for i in range(10):
		processor = AlertProcessor(db_hostmongo_db, console_logging=False)
		count += processor.run(fetcher.alerts(chunk_size))
		t1 = time.time()
		dt = t1-t0
		t0 = t1
		print('({}) {} alerts in {:.1f}s; {:.1f}/s'.format(idx, chunk_size, dt, chunk_size/dt))
	return count

def run_alertprocessor():

	import os, time, uuid
	from concurrent import futures
	from argparse import ArgumentParser, ArgumentDefaultsHelpFormatter
	parser = ArgumentParser(description=__doc__, formatter_class=ArgumentDefaultsHelpFormatter)
	parser.add_argument('--host', default='mongo:27017')
	parser.add_argument('--archive-host', default='archive:5432')
	parser.add_argument('--broker', default='epyc.astro.washington.edu:9092')
	parser.add_argument('--procs', type=int, default=1, help='Number of processes to start')
	parser.add_argument('--chunksize', type=int, default=5000, help='Number of alerts in each process')
	
	opts = parser.parse_args()
	
	executor = futures.ProcessPoolExecutor(opts.procs)

	group = uuid.uuid1()
	
	start_time = time.time()
	step = opts.chunksize
	count = 0
	jobs = [executor.submit(_worker, idx, opts.host, opts.archive_host, opts.broker, group, opts.chunksize) for idx in range(opts.procs)]
	for future in futures.as_completed(jobs):
		print(future.result())
		count += future.result()
	duration = int(time.time()) - start_time
	print('Processed {} alerts in {:.1f} s ({:.1f}/s)'.format(count, duration, float(count)/duration))
	<|MERGE_RESOLUTION|>--- conflicted
+++ resolved
@@ -388,13 +388,9 @@
 
 					start = time_now()
 					#processed_alert[tran_id]
-<<<<<<< HEAD
-					stats = ingest(tran_id, pps_list, scheduled_t2_runnables)
+					stats = ingest(tran_id, parsed_alert['pps'], scheduled_t2_runnables)
 					st_db_bulk.append(stats[0])
 					st_db_op.append(stats[1])
-=======
-					st_db_bulk, st_db_op = ingest(tran_id, parsed_alert['pps'], scheduled_t2_runnables)
->>>>>>> 05d96552
 					st_ingest.append(time_now() - start)
 
 				# Unset log entries association with transient id
@@ -404,14 +400,7 @@
 				self.logger.exception("Exception occured while processing alert")
 				self.logger.critical("Exception occured")
 
-<<<<<<< HEAD
 			iter_count += 1
-=======
-			if iter_count > max_iter:
-				self.logger.info("Reached max number of iterations")
-				return True
->>>>>>> 05d96552
-
 
 		# Save ampel 'state' and get list of tran ids required for autocomplete
 		db_report_after, tran_ids_after = self.get_db_report()
@@ -422,30 +411,6 @@
 			if auto_complete_diff:
 				pass
 
-<<<<<<< HEAD
-		# Add T0 job stats
-		def int_reduce(op, sequence):
-			if len(sequence) == 0:
-				return -1
-			else:
-				return int(round(op(sequence)*1000000))
-		t0_stats = {
-			"processed": iter_count,
-			"ingested": len(st_ingest),
-
-			# Alert ingestion: mean time & std dev in microseconds
-			"ingestMean": int_reduce(np.mean, st_ingest),
-			"ingestStd": int_reduce(np.std, st_ingest),
-
-			# Bulk db ops: mean time & std dev in microseconds
-			"dbBulkMean": int_reduce(np.mean, st_db_bulk),
-			"dbBulkStd": int_reduce(np.std, st_db_bulk),
-
-			# Mean single db op: mean time & std dev in microseconds
-			"dbOpMean": int_reduce(np.mean, st_db_op),
-			"dbOpStd": int_reduce(np.std, st_db_op)
-		}
-=======
 		# Total duration in seconds
 		duration = int(time_now() - start_time)
 		job_info = {"duration": duration}
@@ -456,24 +421,28 @@
 			st_ingest = np.array(st_ingest)
 			st_db_bulk = np.array(st_db_bulk)
 			st_db_op = np.array(st_db_op)
+			def int_reduce(op, sequence):
+				if len(sequence) == 0:
+					return -1
+				else:
+					return int(round(op(sequence)*1000000))
 
 			job_info["t0Stats"] = {
->>>>>>> 05d96552
 
 				"processed": iter_count,
 				"ingested": len(st_ingest),
 
 				# Alert ingestion: mean time & std dev in microseconds
-				"ingestMean": int(round(np.mean(st_ingest)* 1000000)),
-				"ingestStd": int(round(np.std(st_ingest)* 1000000)),
+				"ingestMean": int_reduce(np.mean, st_ingest),
+				"ingestStd": int_reduce(np.std, st_ingest),
 
 				# Bulk db ops: mean time & std dev in microseconds
-				"dbBulkMean": int(round(np.mean(st_db_bulk)* 1000000)),
-				"dbBulkStd": int(round(np.std(st_db_bulk)* 1000000)),
+				"dbBulkMean": int_reduce(np.mean, st_db_bulk),
+				"dbBulkStd": int_reduce(np.std, st_db_bulk),
 
 				# Mean single db op: mean time & std dev in microseconds
-				"dbOpMean": int(round(np.mean(st_db_op)* 1000000)),
-				"dbOpStd": int(round(np.std(st_db_op)* 1000000))
+				"dbOpMean": int_reduce(np.mean, st_db_op),
+				"dbOpStd": int_reduce(np.std, st_db_op)
 			}
 
 			job_info["dbStats"] = [db_report_before, db_report_after]
@@ -634,18 +603,9 @@
 	
 	return client.get_database('admin'), config_db
 
-<<<<<<< HEAD
 def _ingest_slice(host, archive_host, infile, start, stop):
 	from ampel.archive import ArchiveDB, docker_env
 	archive = ArchiveDB('postgresql://ampel:{}@{}/ztfarchive'.format(docker_env('POSTGRES_PASSWORD'), archive_host))
-=======
-def _ingest_slice(host, infile, start, stop):
-	from ampel.archive import ArchiveDB
-	from ampel.pipeline.t0.alerts.TarballWalker import TarballWalker
-	with open('/run/secrets/mysql-user-password') as f:
-		password = f.read().strip()
-	archive = ArchiveDB('postgresql://ampel:{}@localhost/ztfarchive'.format(password))
->>>>>>> 05d96552
 	
 	def loader():
 		tbw = TarballWalker(infile, start, stop)
