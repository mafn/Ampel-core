#!/usr/bin/env python
# -*- coding: utf-8 -*-
# File              : ampel/pipeline/t3/T3JobLoader.py
# License           : BSD-3-Clause
# Author            : vb <vbrinnel@physik.hu-berlin.de>
# Date              : 07.06.2018
# Last Modified Date: 15.06.2018
# Last Modified By  : vb <vbrinnel@physik.hu-berlin.de>

<<<<<<< HEAD
from functools import reduce
from types import MappingProxyType
=======
from ampel.pipeline.common.AmpelUtils import AmpelUtils
>>>>>>> a668a8f6
from voluptuous import Schema, Required, Any, Optional, ALLOW_EXTRA

from ampel.pipeline.t3.T3Job import T3Job
from ampel.pipeline.t3.T3TaskLoader import T3TaskLoader
from ampel.pipeline.t3.TimeConstraint import TimeConstraint
from ampel.pipeline.common.AmpelUtils import AmpelUtils
from ampel.pipeline.config.AmpelConfig import AmpelConfig
from ampel.pipeline.logging.LoggingUtils import LoggingUtils

class T3JobLoader:
	"""
	"""

	_docs_schema = Schema(
		Any("TRANSIENT", "PHOTOPOINT", "UPPERLIMIT", "COMPOUND", "T2RECORD")
	)

	job_schema = Schema(
		{
			Required('active'): bool,
			Required('schedule'): Any(
				{
					Required('mode'): 'fixed_time',
					Required('timeStr'): str,
					Required('timeFormat'): str
				},
				{
					Required('mode'): 'fixed_rate',
					Required('interval'): int
				}
			),
			Required('task(s)'): Any(
				T3TaskLoader.t3_task_schema, 
				[T3TaskLoader.t3_task_schema]
			),
			'input': {
				Required('select'): {
					'created': TimeConstraint.json_root_schema,
					'modified': TimeConstraint.json_root_schema,
					'channel(s)': Any(str, [str]),
					'withFlag(s)': Any(str, [str]),
					'withoutFlag(s)': Any(str, [str])
				},
				Required('load'): {
					Required('state'): Any("$all", "$latest"),
					'doc(s)': Any(_docs_schema, [_docs_schema]),
					't2(s)': Any(str, [str]),
					'verbose': bool
				},
				'chunk': int
			},
			'onError': {
				'sendMail': {
					Required('to'): str,
					Required('excStack'): bool
				},
				Optional('stopAmpel', default=False): bool,
				Optional('retry', default=False): bool
			}
		}, 
		extra=ALLOW_EXTRA
	)

	@classmethod
	def load(cls, job_name, logger=None):
		"""
		This class is mainly made of config validity tests.
		NOTE: channel name existence is not checked on purpose.
		"""

		if logger is None:
			logger = LoggingUtils.get_logger()

		# Get, check and set defaults of t3 task doc 
		job_doc = AmpelConfig.get_config('t3_jobs.%s' % job_name, cls.job_schema)

		if job_doc is None:
			raise ValueError("Job %s not found" % job_name)

		logger.info("Loading job %s" % job_name)

		input_select = cls.get_config(job_doc, 'input.select')
		t3_tasks = []
		all_tasks_sels = {} 

		# Robustness
		if input_select is not None:

			if ((type(input_select.get('doc(s)')) is list and "T2RECORD" not in input_select['doc(s)']) or
				(type(input_select.get('doc(s)')) is str and "T2RECORD" != input_select['doc(s)'])
			):
				raise ValueError(
					"T3 job %s config error: T2RECORD must be in input->select->doc(s) "+
					"when input->select->t2(s) filtering is configured" %
					job_name
				)

		# Build set of channel(s)/t2(s)/doc(s) for all tasks combined
		for task_doc in job_doc['task(s)']:
			if 'select' not in task_doc:
				continue
			for key in ('channel(s)', 't2(s)', 'doc(s)'):
				if task_doc['select'].get(key) is not None:
					if key not in all_tasks_sels:
						all_tasks_sels[key] = set()
					all_tasks_sels[key].update(
						AmpelUtils.to_set(task_doc['select'][key])
					)

		# Load and check tasks
		for task_doc in job_doc['task(s)']:
			t3_tasks.append(
				T3TaskLoader.load(job_name, task_doc['name'], all_tasks_sels, logger)
			)

		return T3Job(job_name, job_doc, t3_tasks)

	
	@staticmethod
	def get_config(job_doc, param_name):
		"""
		"""
<<<<<<< HEAD
		return reduce(type(job_doc).get, param_name.split("."), job_doc)
=======
		return AmpelUtils.get_by_path(job_doc, param_name)
>>>>>>> a668a8f6
<|MERGE_RESOLUTION|>--- conflicted
+++ resolved
@@ -7,12 +7,9 @@
 # Last Modified Date: 15.06.2018
 # Last Modified By  : vb <vbrinnel@physik.hu-berlin.de>
 
-<<<<<<< HEAD
 from functools import reduce
 from types import MappingProxyType
-=======
 from ampel.pipeline.common.AmpelUtils import AmpelUtils
->>>>>>> a668a8f6
 from voluptuous import Schema, Required, Any, Optional, ALLOW_EXTRA
 
 from ampel.pipeline.t3.T3Job import T3Job
@@ -135,8 +132,4 @@
 	def get_config(job_doc, param_name):
 		"""
 		"""
-<<<<<<< HEAD
-		return reduce(type(job_doc).get, param_name.split("."), job_doc)
-=======
-		return AmpelUtils.get_by_path(job_doc, param_name)
->>>>>>> a668a8f6
+		return AmpelUtils.get_by_path(job_doc, param_name)