[tool.poetry]
name = "ampel-core"
<<<<<<< HEAD
version = "0.7.4"
=======
version = "0.7.2-alpha.1"
>>>>>>> 57d71451
description = "Asynchronous and Modular Platform with Execution Layers"
authors = [
    "Valery Brinnel"
]
maintainers = [
    "Jakob van Santen <jakob.van.santen@desy.de>"
]
license = "BSD-3-Clause"
readme = "README.md"
homepage = "https://ampelproject.github.io"
repository = "https://github.com/AmpelProject/Ampel-core"
documentation = "https://ampelproject.github.io/Ampel-core"
classifiers = [
    "Development Status :: 4 - Beta",
    "Intended Audience :: Science/Research",
    "Topic :: Scientific/Engineering :: Information Analysis",
    "Typing :: Typed",
]
packages = [
    {include = "ampel"}
]
include = [
    'conf/*/*.json',
    'conf/*/*/*.json',
    'conf/*/*.yaml',
    'conf/*/*/*.yaml',
    'conf/*/*.yml',
    'conf/*/*/*.yml',
]

[tool.poetry.scripts]
ampel-controller = 'ampel.core.AmpelController:AmpelController.main'
ampel-config = 'ampel.config.cli:main'
ampel-db = 'ampel.db.AmpelDB:main'

[tool.poetry.dependencies]
ampel-interface = {version = "^0.7.1"}
python = "^3.8"
pydantic = "^1.8.1"
pymongo = "^3.10"
PyYAML = "^5.4.1"
sjcl = "^0.2.1"
schedule = "^1.0.0"
yq = "^2.12.0"
prometheus-client = ">=0.10,<0.12"
psutil = "^5.8.0"
slackclient = "^2.7"
fastapi = {version = ">=0.63,<0.66", optional = true}
uvicorn = {version = ">=0.13.3,<0.15.0", optional = true, extras = ["standard"]}
Sphinx = {version = ">=3.5.1,<5.0.0", optional = true}
sphinx-press-theme = {version = ">=0.5.1,<0.8.0", optional = true}
sphinx-autodoc-typehints = {version = "^1.11.1", optional = true}
tomlkit = {version = "^0.7.0", optional = true}
<<<<<<< HEAD
svgutils = {version = "^0.3.4", optional = true}
CairoSVG = {version = "^2.5.1", optional = true}
matplotlib = {version = "^3.3.4", optional = true}
ipython = {version = "^7.21.0", optional = true}
backoff = "^1.10.0"
sphinxcontrib-htmlhelp = {version = "^2.0.0", optional = true}
sphinxcontrib-serializinghtml = {version = "^1.1.5", optional = true}
=======
typing_extensions = {version = "^3.7.4.3", python = "~3.8"}
>>>>>>> 57d71451

[tool.poetry.dev-dependencies]
pytest = "^6.2.4"
pytest-cov = "^2.12.1"
mypy = "^0.910"
pytest-asyncio = "^0.15.1"
pytest-mock = "^3.6.1"
mongomock = "^3.23.0"
httpx = "^0.18.1"
types-setuptools = "^57.0.0"
types-PyYAML = "^5.4.3"

[tool.poetry.extras]
server = ["fastapi", "uvicorn"]
<<<<<<< HEAD
plotting = ["svgutils", "CairoSVG", "matplotlib", "ipython"]
docs = ["Sphinx", "sphinx-press-theme", "sphinx-autodoc-typehints", "tomlkit", "sphinxcontrib-htmlhelp", "sphinxcontrib-serializinghtml"]
=======
docs = ["Sphinx", "sphinx-press-theme", "sphinx-autodoc-typehints", "tomlkit"]
>>>>>>> 57d71451

[build-system]
requires = ["poetry-core>=1.0.0", "setuptools>=40.8.0"]
build-backend = "poetry.core.masonry.api"<|MERGE_RESOLUTION|>--- conflicted
+++ resolved
@@ -1,10 +1,6 @@
 [tool.poetry]
 name = "ampel-core"
-<<<<<<< HEAD
-version = "0.7.4"
-=======
-version = "0.7.2-alpha.1"
->>>>>>> 57d71451
+version = "0.8.0-alpha.1"
 description = "Asynchronous and Modular Platform with Execution Layers"
 authors = [
     "Valery Brinnel"
@@ -41,8 +37,8 @@
 ampel-db = 'ampel.db.AmpelDB:main'
 
 [tool.poetry.dependencies]
-ampel-interface = {version = "^0.7.1"}
-python = "^3.8"
+ampel-interface = {version = "^0.8.0"}
+python = "^3.9"
 pydantic = "^1.8.1"
 pymongo = "^3.10"
 PyYAML = "^5.4.1"
@@ -58,17 +54,6 @@
 sphinx-press-theme = {version = ">=0.5.1,<0.8.0", optional = true}
 sphinx-autodoc-typehints = {version = "^1.11.1", optional = true}
 tomlkit = {version = "^0.7.0", optional = true}
-<<<<<<< HEAD
-svgutils = {version = "^0.3.4", optional = true}
-CairoSVG = {version = "^2.5.1", optional = true}
-matplotlib = {version = "^3.3.4", optional = true}
-ipython = {version = "^7.21.0", optional = true}
-backoff = "^1.10.0"
-sphinxcontrib-htmlhelp = {version = "^2.0.0", optional = true}
-sphinxcontrib-serializinghtml = {version = "^1.1.5", optional = true}
-=======
-typing_extensions = {version = "^3.7.4.3", python = "~3.8"}
->>>>>>> 57d71451
 
 [tool.poetry.dev-dependencies]
 pytest = "^6.2.4"
@@ -83,12 +68,7 @@
 
 [tool.poetry.extras]
 server = ["fastapi", "uvicorn"]
-<<<<<<< HEAD
-plotting = ["svgutils", "CairoSVG", "matplotlib", "ipython"]
-docs = ["Sphinx", "sphinx-press-theme", "sphinx-autodoc-typehints", "tomlkit", "sphinxcontrib-htmlhelp", "sphinxcontrib-serializinghtml"]
-=======
 docs = ["Sphinx", "sphinx-press-theme", "sphinx-autodoc-typehints", "tomlkit"]
->>>>>>> 57d71451
 
 [build-system]
 requires = ["poetry-core>=1.0.0", "setuptools>=40.8.0"]
