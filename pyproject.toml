--- conflicted
+++ resolved
@@ -54,14 +54,7 @@
 sphinx-press-theme = {version = "^0.5.1", optional = true}
 sphinx-autodoc-typehints = {version = "^1.11.1", optional = true}
 tomlkit = {version = "^0.7.0", optional = true}
-<<<<<<< HEAD
 typing_extensions = {version = "^3.7.4.3", python = "~3.8"}
-=======
-svgutils = {version = "^0.3.4", optional = true}
-CairoSVG = {version = "^2.5.1", optional = true}
-matplotlib = {version = "^3.3.4", optional = true}
-ipython = {version = "^7.21.0", optional = true}
->>>>>>> 3b8c962a
 
 [tool.poetry.dev-dependencies]
 pytest = "^6.2.2"
@@ -74,7 +67,6 @@
 
 [tool.poetry.extras]
 server = ["fastapi", "uvicorn"]
-plotting = ["svgutils", "CairoSVG", "matplotlib", "ipython"]
 docs = ["Sphinx", "sphinx-press-theme", "sphinx-autodoc-typehints", "tomlkit"]
 
 [build-system]
